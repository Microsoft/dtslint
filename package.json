--- conflicted
+++ resolved
@@ -35,15 +35,11 @@
     "json-stable-stringify": "^1.0.1",
     "strip-json-comments": "^2.0.1",
     "tslint": "5.14.0",
-<<<<<<< HEAD
     "tsutils": "^2.29.0",
-    "typescript": "next"
-=======
     "yargs": "^15.1.0"
   },
   "peerDependencies": {
     "typescript": ">= 3.0.0-dev || >= 3.1.0-dev || >= 3.2.0-dev || >= 3.3.0-dev || >= 3.4.0-dev || >= 3.5.0-dev || >= 3.6.0-dev || >= 3.7.0-dev || >= 3.8.0-dev || >= 3.9.0-dev || >= 4.0.0-dev"
->>>>>>> 7ce1f968
   },
   "devDependencies": {
     "@types/fs-extra": "^5.0.2",
